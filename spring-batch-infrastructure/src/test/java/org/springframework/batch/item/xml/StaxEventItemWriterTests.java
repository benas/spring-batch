package org.springframework.batch.item.xml;

import static org.easymock.EasyMock.createMock;
import static org.easymock.EasyMock.expect;
import static org.easymock.EasyMock.replay;
import static org.junit.Assert.assertEquals;
import static org.junit.Assert.assertFalse;
import static org.junit.Assert.assertTrue;
import static org.junit.Assert.fail;

import java.io.File;
import java.io.IOException;
import java.util.Collections;
import java.util.List;

import javax.xml.stream.XMLEventFactory;
import javax.xml.stream.XMLEventWriter;
import javax.xml.stream.XMLStreamException;
import javax.xml.transform.Result;

import org.apache.commons.io.FileUtils;
import org.junit.Before;
import org.junit.Test;
import org.springframework.batch.item.ExecutionContext;
<<<<<<< HEAD
=======
import org.springframework.batch.item.xml.oxm.MarshallingEventWriterSerializer;
import org.springframework.core.io.DescriptiveResource;
>>>>>>> 9cac014d
import org.springframework.core.io.FileSystemResource;
import org.springframework.core.io.Resource;
import org.springframework.oxm.Marshaller;
import org.springframework.oxm.XmlMappingException;
import org.springframework.util.Assert;
import org.springframework.util.ClassUtils;
import org.springframework.util.StringUtils;
import org.springframework.xml.transform.StaxResult;

/**
 * Tests for {@link StaxEventItemWriter}.
 */
public class StaxEventItemWriterTests {

	// object under test
	private StaxEventItemWriter<Object> writer;

	// output file
	private Resource resource;

	private ExecutionContext executionContext;

	// test item for writing to output
	private Object item = new Object() {
		public String toString() {
			return ClassUtils.getShortName(StaxEventItemWriter.class) + "-testString";
		}
	};

	private List<? extends Object> items = Collections.singletonList(item);

	private static final String TEST_STRING = "<!--" + ClassUtils.getShortName(StaxEventItemWriter.class)
			+ "-testString-->";

	@Before
	public void setUp() throws Exception {
		resource = new FileSystemResource(File.createTempFile("StaxEventWriterOutputSourceTests", ".xml"));
		writer = createItemWriter();
		executionContext = new ExecutionContext();
	}

	/**
	 * Item is written to the output file only after flush.
	 */
	@Test
	public void testWriteAndFlush() throws Exception {
		writer.open(executionContext);
		writer.write(items);
		writer.close(executionContext);
		String content = outputFileContent();
<<<<<<< HEAD
		assertTrue("Wrong content: " + content, content.contains(TEST_STRING));
=======
		assertFalse(content.contains(TEST_STRING));
		writer.flush();
		content = outputFileContent();
		assertTrue("Wrong content: " + content, contains(content, TEST_STRING));
>>>>>>> 9cac014d
	}

	/**
	 * Restart scenario - content is appended to the output file after restart.
	 */
	@Test
	public void testRestart() throws Exception {
		writer.open(executionContext);
		// write item
		writer.write(items);
		writer.update(executionContext);
		writer.close(executionContext);

		// create new writer from saved restart data and continue writing
		writer = createItemWriter();
		writer.open(executionContext);
		writer.write(items);
		writer.close(executionContext);

		// check the output is concatenation of 'before restart' and 'after
		// restart' writes.
		String outputFile = outputFileContent();
		assertEquals(2, StringUtils.countOccurrencesOf(outputFile, TEST_STRING));
		assertTrue(outputFile.contains("<root>" + TEST_STRING + TEST_STRING + "</root>"));
	}

	/**
	 * Item is written to the output file only after flush.
	 */
	@Test
	public void testWriteWithHeader() throws Exception {
<<<<<<< HEAD
		
		writer.setHeaderCallback(new StaxWriterCallback(){

			public void write(XMLEventWriter writer) throws IOException {
				XMLEventFactory factory = XMLEventFactory.newInstance();
				try {
					writer.add(factory.createStartElement("", "", "header"));
					writer.add(factory.createEndElement("", "", "header"));
				}
				catch (XMLStreamException e) {
					throw new RuntimeException(e);
				}
				
			}
			
		});
=======
		Object header1 = new Object();
		Object header2 = new Object();
		writer.setHeaderItems(new Object[] { header1, header2 });
		writer.open(executionContext);
		writer.write(item);
		writer.flush();
		String content = outputFileContent();
		assertTrue("Wrong content: " + content, contains(content, "<!--" + header1 + "-->"));
		assertTrue("Wrong content: " + content, contains(content, "<!--" + header2 + "-->"));
		assertTrue("Wrong content: " + content, contains(content, TEST_STRING));
	}

	/**
	 * Item is written to the output file only after flush.
	 */
	public void testWriteWithHeaderAfterRollback() throws Exception {
		Object header = new Object();
		writer.setHeaderItems(new Object[] { header });
		writer.open(executionContext);
		writer.write(item);
		writer.clear();
		writer.open(executionContext);
		writer.write(item);
		writer.flush();
		String content = outputFileContent();
		assertEquals("Wrong content: " + content, 1, countContains(content, "<!--" + header + "-->"));
		assertEquals("Wrong content: " + content, 1, countContains(content, TEST_STRING));
	}

	/**
	 * Item is written to the output file only after flush.
	 */
	public void testWriteWithHeaderAfterFlushAndRollback() throws Exception {
		Object header = new Object();
		writer.setHeaderItems(new Object[] { header });
		writer.open(executionContext);
		writer.write(item);
		writer.flush();
		writer.update(executionContext);
		writer.close(executionContext);
>>>>>>> 9cac014d
		writer.open(executionContext);
		writer.write(items);
		String content = outputFileContent();
<<<<<<< HEAD
		assertTrue("Wrong content: " + content, content.contains(("<header></header>")));
		assertTrue("Wrong content: " + content, content.contains(TEST_STRING));
=======
		assertEquals("Wrong content: " + content, 1, countContains(content, "<!--" + header + "-->"));
		assertEquals("Wrong content: " + content, 1, countContains(content, TEST_STRING));
>>>>>>> 9cac014d
	}

	/**
	 * Count of 'records written so far' is returned as statistics.
	 */
	@Test
	public void testStreamContext() throws Exception {
		writer.open(executionContext);
		final int NUMBER_OF_RECORDS = 10;
		assertFalse(executionContext.containsKey(ClassUtils.getShortName(StaxEventItemWriter.class) + ".record.count"));
		for (int i = 1; i <= NUMBER_OF_RECORDS; i++) {
			writer.write(items);
			writer.update(executionContext);
			long writeStatistics = executionContext.getLong(ClassUtils.getShortName(StaxEventItemWriter.class)
					+ ".record.count");

			assertEquals(i, writeStatistics);
		}
	}

	/**
	 * Open method writes the root tag, close method adds corresponding end tag.
	 */
	@Test
	public void testOpenAndClose() throws Exception {
		writer.setHeaderCallback(new StaxWriterCallback(){

			public void write(XMLEventWriter writer) throws IOException {
				XMLEventFactory factory = XMLEventFactory.newInstance();
				try {
					writer.add(factory.createStartElement("", "", "header"));
					writer.add(factory.createEndElement("", "", "header"));
				}
				catch (XMLStreamException e) {
					throw new RuntimeException(e);
				}
				
			}
			
		});
		writer.setFooterCallback(new StaxWriterCallback() {

			public void write(XMLEventWriter writer) throws IOException {
				XMLEventFactory factory = XMLEventFactory.newInstance();
				try {
					writer.add(factory.createStartElement("", "", "footer"));
					writer.add(factory.createEndElement("", "", "footer"));
				}
				catch (XMLStreamException e) {
					throw new RuntimeException(e);
				}
				
			}
			
		});
		writer.setRootTagName("testroot");
		writer.setRootElementAttributes(Collections.<String, String> singletonMap("attribute", "value"));
		writer.open(executionContext);
		writer.close(null);
		String content = outputFileContent();
		
		assertTrue(content.contains("<testroot attribute=\"value\">"));
		assertTrue(content.contains("<header></header>"));
		assertTrue(content.contains("<footer></footer>"));
		assertTrue(content.endsWith("</testroot>"));
	}

<<<<<<< HEAD
	@Test
	public void testNonExistantResource() throws Exception {
		Resource doesntExist = createMock(Resource.class);
		expect(doesntExist.getFile()).andReturn(File.createTempFile("arbitrary", null));
		expect(doesntExist.exists()).andReturn(false);
		replay(doesntExist);
=======
	public void testNonExistantResource() throws Exception {
		Resource doesntExist = new DescriptiveResource("") {

			public File getFile() throws IOException {
				return new File("does not exist");
			}

			public boolean exists() {
				return false;
			}

		};
		writer.setResource(doesntExist);

		try {
			writer.open(executionContext);
			fail();
		}
		catch (IllegalStateException e) {
			assertEquals("Output resource must exist", e.getMessage());
		}
	}

	/**
	 * Checks the received parameters.
	 */
	private class InputCheckMarshaller implements Marshaller {
>>>>>>> 9cac014d

		writer.setResource(doesntExist);

		try {
			writer.open(executionContext);
			fail();
		}
		catch (IllegalStateException e) {
			assertEquals("Output resource must exist", e.getMessage());
		}
	}

	/**
	 * Writes object's toString representation as XML comment.
	 */
	private static class SimpleMarshaller implements Marshaller {
		public void marshal(Object graph, Result result) throws XmlMappingException, IOException {
			Assert.isInstanceOf(StaxResult.class, result);

			StaxResult staxResult = (StaxResult) result;
			try {
				staxResult.getXMLEventWriter().add(XMLEventFactory.newInstance().createComment(graph.toString()));
			}
			catch (XMLStreamException e) {
				throw new RuntimeException("Exception while writing to output file", e);
			}
		}

		@SuppressWarnings("unchecked")
		public boolean supports(Class clazz) {
			return true;
		}
	}

	/**
	 * @return output file content as String
	 */
	private String outputFileContent() throws IOException {
		return FileUtils.readFileToString(resource.getFile(), null);
	}

	/**
	 * @return new instance of fully configured writer
	 */
	private StaxEventItemWriter<Object> createItemWriter() throws Exception {
		StaxEventItemWriter<Object> source = new StaxEventItemWriter<Object>();
		source.setResource(resource);

		Marshaller marshaller = new SimpleMarshaller();
		source.setMarshaller(marshaller);

		source.setEncoding("UTF-8");
		source.setRootTagName("root");
		source.setVersion("1.0");
		source.setOverwriteOutput(true);
		source.setSaveState(true);

		source.afterPropertiesSet();

		return source;
	}
<<<<<<< HEAD
=======

	private boolean contains(String str, String searchStr) {
		return str.indexOf(searchStr) != -1;
	}

	private int countContains(String str, String searchStr) {
		int begin = -1;
		int count = 0;
		while (str.indexOf(searchStr, begin + 1) > begin) {
			count++;
			begin = str.indexOf(searchStr, begin);
		}
		return count;
	}
>>>>>>> 9cac014d
}<|MERGE_RESOLUTION|>--- conflicted
+++ resolved
@@ -1,48 +1,34 @@
 package org.springframework.batch.item.xml;
-
-import static org.easymock.EasyMock.createMock;
-import static org.easymock.EasyMock.expect;
-import static org.easymock.EasyMock.replay;
-import static org.junit.Assert.assertEquals;
-import static org.junit.Assert.assertFalse;
-import static org.junit.Assert.assertTrue;
-import static org.junit.Assert.fail;
 
 import java.io.File;
 import java.io.IOException;
-import java.util.Collections;
-import java.util.List;
+import java.util.HashMap;
 
 import javax.xml.stream.XMLEventFactory;
-import javax.xml.stream.XMLEventWriter;
 import javax.xml.stream.XMLStreamException;
 import javax.xml.transform.Result;
 
+import junit.framework.TestCase;
+
 import org.apache.commons.io.FileUtils;
-import org.junit.Before;
-import org.junit.Test;
 import org.springframework.batch.item.ExecutionContext;
-<<<<<<< HEAD
-=======
 import org.springframework.batch.item.xml.oxm.MarshallingEventWriterSerializer;
 import org.springframework.core.io.DescriptiveResource;
->>>>>>> 9cac014d
 import org.springframework.core.io.FileSystemResource;
 import org.springframework.core.io.Resource;
 import org.springframework.oxm.Marshaller;
 import org.springframework.oxm.XmlMappingException;
 import org.springframework.util.Assert;
 import org.springframework.util.ClassUtils;
-import org.springframework.util.StringUtils;
 import org.springframework.xml.transform.StaxResult;
 
 /**
  * Tests for {@link StaxEventItemWriter}.
  */
-public class StaxEventItemWriterTests {
+public class StaxEventItemWriterTests extends TestCase {
 
 	// object under test
-	private StaxEventItemWriter<Object> writer;
+	private StaxEventItemWriter writer;
 
 	// output file
 	private Resource resource;
@@ -56,84 +42,103 @@
 		}
 	};
 
-	private List<? extends Object> items = Collections.singletonList(item);
-
 	private static final String TEST_STRING = "<!--" + ClassUtils.getShortName(StaxEventItemWriter.class)
 			+ "-testString-->";
 
-	@Before
-	public void setUp() throws Exception {
-		resource = new FileSystemResource(File.createTempFile("StaxEventWriterOutputSourceTests", ".xml"));
+	private static final int NOT_FOUND = -1;
+
+	protected void setUp() throws Exception {
+		resource = new FileSystemResource(File.createTempFile("StaxEventWriterOutputSourceTests", "xml"));
 		writer = createItemWriter();
 		executionContext = new ExecutionContext();
 	}
 
 	/**
+	 * Flush should pass buffered items to Serializer.
+	 */
+	public void testFlush() throws Exception {
+		writer.open(executionContext);
+		InputCheckMarshaller marshaller = new InputCheckMarshaller();
+		MarshallingEventWriterSerializer serializer = new MarshallingEventWriterSerializer(marshaller);
+		writer.setSerializer(serializer);
+
+		// see asserts in the marshaller
+		writer.write(item);
+		assertFalse(marshaller.wasCalled);
+
+		writer.flush();
+		assertTrue(marshaller.wasCalled);
+
+	}
+
+	public void testClear() throws Exception {
+		writer.open(executionContext);
+		writer.write(item);
+		writer.write(item);
+		writer.clear();
+		// writer.write(item);
+		writer.flush();
+		assertFalse(contains(outputFileContent(), TEST_STRING));
+	}
+
+	/**
+	 * Rolled back records should not be written to output file.
+	 */
+	public void testRollback() throws Exception {
+		writer.open(executionContext);
+		writer.write(item);
+		// rollback
+		writer.clear();
+		assertFalse(outputFileContent().contains(TEST_STRING));
+	}
+
+	/**
 	 * Item is written to the output file only after flush.
 	 */
-	@Test
 	public void testWriteAndFlush() throws Exception {
 		writer.open(executionContext);
-		writer.write(items);
-		writer.close(executionContext);
+		writer.write(item);
 		String content = outputFileContent();
-<<<<<<< HEAD
-		assertTrue("Wrong content: " + content, content.contains(TEST_STRING));
-=======
 		assertFalse(content.contains(TEST_STRING));
 		writer.flush();
 		content = outputFileContent();
 		assertTrue("Wrong content: " + content, contains(content, TEST_STRING));
->>>>>>> 9cac014d
 	}
 
 	/**
 	 * Restart scenario - content is appended to the output file after restart.
 	 */
-	@Test
 	public void testRestart() throws Exception {
 		writer.open(executionContext);
 		// write item
-		writer.write(items);
+		writer.write(item);
+		writer.flush();
 		writer.update(executionContext);
 		writer.close(executionContext);
 
 		// create new writer from saved restart data and continue writing
 		writer = createItemWriter();
 		writer.open(executionContext);
-		writer.write(items);
+		writer.write(item);
 		writer.close(executionContext);
 
 		// check the output is concatenation of 'before restart' and 'after
 		// restart' writes.
 		String outputFile = outputFileContent();
-		assertEquals(2, StringUtils.countOccurrencesOf(outputFile, TEST_STRING));
-		assertTrue(outputFile.contains("<root>" + TEST_STRING + TEST_STRING + "</root>"));
+		int firstRecord = outputFile.indexOf(TEST_STRING);
+		int secondRecord = outputFile.indexOf(TEST_STRING, firstRecord + TEST_STRING.length());
+		int thirdRecord = outputFile.indexOf(TEST_STRING, secondRecord + TEST_STRING.length());
+
+		// (two records should be written)
+		assertTrue(firstRecord != NOT_FOUND);
+		assertTrue(secondRecord != NOT_FOUND);
+		assertEquals(NOT_FOUND, thirdRecord);
 	}
 
 	/**
 	 * Item is written to the output file only after flush.
 	 */
-	@Test
 	public void testWriteWithHeader() throws Exception {
-<<<<<<< HEAD
-		
-		writer.setHeaderCallback(new StaxWriterCallback(){
-
-			public void write(XMLEventWriter writer) throws IOException {
-				XMLEventFactory factory = XMLEventFactory.newInstance();
-				try {
-					writer.add(factory.createStartElement("", "", "header"));
-					writer.add(factory.createEndElement("", "", "header"));
-				}
-				catch (XMLStreamException e) {
-					throw new RuntimeException(e);
-				}
-				
-			}
-			
-		});
-=======
 		Object header1 = new Object();
 		Object header2 = new Object();
 		writer.setHeaderItems(new Object[] { header1, header2 });
@@ -174,29 +179,23 @@
 		writer.flush();
 		writer.update(executionContext);
 		writer.close(executionContext);
->>>>>>> 9cac014d
-		writer.open(executionContext);
-		writer.write(items);
+		writer.open(executionContext);
+		writer.write(item);
+		writer.clear();
+		writer.flush();
 		String content = outputFileContent();
-<<<<<<< HEAD
-		assertTrue("Wrong content: " + content, content.contains(("<header></header>")));
-		assertTrue("Wrong content: " + content, content.contains(TEST_STRING));
-=======
 		assertEquals("Wrong content: " + content, 1, countContains(content, "<!--" + header + "-->"));
 		assertEquals("Wrong content: " + content, 1, countContains(content, TEST_STRING));
->>>>>>> 9cac014d
 	}
 
 	/**
 	 * Count of 'records written so far' is returned as statistics.
 	 */
-	@Test
 	public void testStreamContext() throws Exception {
 		writer.open(executionContext);
 		final int NUMBER_OF_RECORDS = 10;
-		assertFalse(executionContext.containsKey(ClassUtils.getShortName(StaxEventItemWriter.class) + ".record.count"));
 		for (int i = 1; i <= NUMBER_OF_RECORDS; i++) {
-			writer.write(items);
+			writer.write(item);
 			writer.update(executionContext);
 			long writeStatistics = executionContext.getLong(ClassUtils.getShortName(StaxEventItemWriter.class)
 					+ ".record.count");
@@ -208,58 +207,23 @@
 	/**
 	 * Open method writes the root tag, close method adds corresponding end tag.
 	 */
-	@Test
 	public void testOpenAndClose() throws Exception {
-		writer.setHeaderCallback(new StaxWriterCallback(){
-
-			public void write(XMLEventWriter writer) throws IOException {
-				XMLEventFactory factory = XMLEventFactory.newInstance();
-				try {
-					writer.add(factory.createStartElement("", "", "header"));
-					writer.add(factory.createEndElement("", "", "header"));
-				}
-				catch (XMLStreamException e) {
-					throw new RuntimeException(e);
-				}
-				
-			}
-			
+		writer.setRootTagName("testroot");
+		writer.setRootElementAttributes(new HashMap() {
+			{
+				put("attribute", "value");
+			}
 		});
-		writer.setFooterCallback(new StaxWriterCallback() {
-
-			public void write(XMLEventWriter writer) throws IOException {
-				XMLEventFactory factory = XMLEventFactory.newInstance();
-				try {
-					writer.add(factory.createStartElement("", "", "footer"));
-					writer.add(factory.createEndElement("", "", "footer"));
-				}
-				catch (XMLStreamException e) {
-					throw new RuntimeException(e);
-				}
-				
-			}
-			
-		});
-		writer.setRootTagName("testroot");
-		writer.setRootElementAttributes(Collections.<String, String> singletonMap("attribute", "value"));
-		writer.open(executionContext);
+		writer.open(executionContext);
+		writer.flush();
+
+		assertTrue(outputFileContent().indexOf("<testroot attribute=\"value\"") != NOT_FOUND);
+
 		writer.close(null);
-		String content = outputFileContent();
-		
-		assertTrue(content.contains("<testroot attribute=\"value\">"));
-		assertTrue(content.contains("<header></header>"));
-		assertTrue(content.contains("<footer></footer>"));
-		assertTrue(content.endsWith("</testroot>"));
-	}
-
-<<<<<<< HEAD
-	@Test
-	public void testNonExistantResource() throws Exception {
-		Resource doesntExist = createMock(Resource.class);
-		expect(doesntExist.getFile()).andReturn(File.createTempFile("arbitrary", null));
-		expect(doesntExist.exists()).andReturn(false);
-		replay(doesntExist);
-=======
+		assertTrue(outputFileContent().indexOf("<testroot attribute=\"value\">") != NOT_FOUND);
+		assertTrue(outputFileContent().endsWith("</testroot>"));
+	}
+
 	public void testNonExistantResource() throws Exception {
 		Resource doesntExist = new DescriptiveResource("") {
 
@@ -287,16 +251,17 @@
 	 * Checks the received parameters.
 	 */
 	private class InputCheckMarshaller implements Marshaller {
->>>>>>> 9cac014d
-
-		writer.setResource(doesntExist);
-
-		try {
-			writer.open(executionContext);
-			fail();
-		}
-		catch (IllegalStateException e) {
-			assertEquals("Output resource must exist", e.getMessage());
+
+		boolean wasCalled = false;
+
+		public void marshal(Object graph, Result result) {
+			wasCalled = true;
+			assertTrue(result instanceof StaxResult);
+			assertSame(item, graph);
+		}
+
+		public boolean supports(Class clazz) {
+			return true;
 		}
 	}
 
@@ -316,7 +281,6 @@
 			}
 		}
 
-		@SuppressWarnings("unchecked")
 		public boolean supports(Class clazz) {
 			return true;
 		}
@@ -332,12 +296,13 @@
 	/**
 	 * @return new instance of fully configured writer
 	 */
-	private StaxEventItemWriter<Object> createItemWriter() throws Exception {
-		StaxEventItemWriter<Object> source = new StaxEventItemWriter<Object>();
+	private StaxEventItemWriter createItemWriter() throws Exception {
+		StaxEventItemWriter source = new StaxEventItemWriter();
 		source.setResource(resource);
 
 		Marshaller marshaller = new SimpleMarshaller();
-		source.setMarshaller(marshaller);
+		MarshallingEventWriterSerializer serializer = new MarshallingEventWriterSerializer(marshaller);
+		source.setSerializer(serializer);
 
 		source.setEncoding("UTF-8");
 		source.setRootTagName("root");
@@ -349,8 +314,6 @@
 
 		return source;
 	}
-<<<<<<< HEAD
-=======
 
 	private boolean contains(String str, String searchStr) {
 		return str.indexOf(searchStr) != -1;
@@ -365,5 +328,4 @@
 		}
 		return count;
 	}
->>>>>>> 9cac014d
 }