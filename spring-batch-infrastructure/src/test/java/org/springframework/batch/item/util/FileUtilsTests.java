--- conflicted
+++ resolved
@@ -5,11 +5,8 @@
 import java.io.FileWriter;
 import java.io.IOException;
 
-import static org.junit.Assert.*;
+import junit.framework.TestCase;
 
-import org.junit.After;
-import org.junit.Before;
-import org.junit.Test;
 import org.springframework.batch.item.ItemStreamException;
 import org.springframework.util.Assert;
 
@@ -18,7 +15,7 @@
  *
  * @author Robert Kasanicky
  */
-public class FileUtilsTests {
+public class FileUtilsTests extends TestCase {
 
 	private File file = new File("FileUtilsTests.tmp");
 
@@ -26,7 +23,6 @@
 	 * No restart + file should not be overwritten => file is created if it does
 	 * not exist, exception is thrown if it already exists
 	 */
-	@Test
 	public void testNoRestart() throws Exception {
 		FileUtils.setUpOutputFile(file, false, false);
 		assertTrue(file.exists());
@@ -62,7 +58,6 @@
 	 * In case of restart, the file is supposed to exist and exception is thrown
 	 * if it does not.
 	 */
-	@Test
 	public void testRestart() throws Exception {
 		try {
 			FileUtils.setUpOutputFile(file, true, false);
@@ -91,7 +86,6 @@
 	/**
 	 * If the directories on the file path do not exist, they should be created
 	 */
-	@Test
 	public void testCreateDirectoryStructure() {
 		File file = new File("testDirectory/testDirectory2/testFile.tmp");
 		File dir1 = new File("testDirectory");
@@ -110,7 +104,6 @@
 		}
 	}
 
-	@Test
 	public void testBadFile(){
 
 		File file = new File("new file"){
@@ -128,10 +121,6 @@
 		}
 	}
 	
-<<<<<<< HEAD
-	@Test
-	public void testCouldntCreateFile(){
-=======
 	public void testCouldntCreateFile(){
 
 		File file = new File("new file"){
@@ -148,34 +137,12 @@
 			file.delete();
 		}
 	}
->>>>>>> 9cac014d
 
-		File file = new File("new file"){
-			
-			@Override
-			public boolean exists() {
-				return false;
-			}
-			
-		};
-		try{
-			FileUtils.setUpOutputFile(file, false, false);
-			fail();
-		}catch(ItemStreamException ex){
-			String message = ex.getMessage();
-			assertTrue("Wrong message: "+message, message.startsWith("Output file was not created"));
-		}finally{
-			file.delete();
-		}
-	}
-
-	@Before
-	public void setUp() throws Exception {
+	protected void setUp() throws Exception {
 		Assert.state(!file.exists());
 	}
 
-	@After
-	public void tearDown() throws Exception {
+	protected void tearDown() throws Exception {
 		file.delete();
 	}
 
