--- conflicted
+++ resolved
@@ -11,16 +11,14 @@
 import org.apache.commons.logging.Log;
 import org.apache.commons.logging.LogFactory;
 import org.springframework.batch.item.file.ResourceAwareItemReaderItemStream;
-import org.springframework.batch.item.support.AbstractItemCountingItemStreamItemReader;
+import org.springframework.batch.item.support.AbstractBufferedItemReaderItemStream;
 import org.springframework.batch.item.xml.stax.DefaultFragmentEventReader;
 import org.springframework.batch.item.xml.stax.FragmentEventReader;
 import org.springframework.beans.factory.InitializingBean;
 import org.springframework.core.io.Resource;
 import org.springframework.dao.DataAccessResourceFailureException;
-import org.springframework.oxm.Unmarshaller;
 import org.springframework.util.Assert;
 import org.springframework.util.ClassUtils;
-import org.springframework.xml.transform.StaxSource;
 
 /**
  * Item reader for reading XML input based on StAX.
@@ -34,23 +32,16 @@
  * 
  * @author Robert Kasanicky
  */
-<<<<<<< HEAD
-public class StaxEventItemReader<T> extends AbstractItemCountingItemStreamItemReader<T> implements
-		ResourceAwareItemReaderItemStream<T>, InitializingBean {
-=======
 public class StaxEventItemReader extends AbstractBufferedItemReaderItemStream implements
 		ResourceAwareItemReaderItemStream, InitializingBean {
 	
 	private static final Log logger = LogFactory.getLog(StaxEventItemReader.class);
->>>>>>> 9cac014d
 
-	private static final Log logger = LogFactory.getLog(StaxEventItemReader.class);
-	
 	private FragmentEventReader fragmentReader;
 
 	private XMLEventReader eventReader;
 
-	private Unmarshaller unmarshaller;
+	private EventReaderDeserializer eventReaderDeserializer;
 
 	private Resource resource;
 
@@ -69,11 +60,11 @@
 	}
 
 	/**
-	 * @param unmarshaller maps xml fragments corresponding to
+	 * @param eventReaderDeserializer maps xml fragments corresponding to
 	 * records to objects
 	 */
-	public void setUnmarshaller(Unmarshaller unmarshaller) {
-		this.unmarshaller = unmarshaller;
+	public void setFragmentDeserializer(EventReaderDeserializer eventReaderDeserializer) {
+		this.eventReaderDeserializer = eventReaderDeserializer;
 	}
 
 	/**
@@ -94,11 +85,7 @@
 	 * @throws IllegalStateException if the Resource does not exist.
 	 */
 	public void afterPropertiesSet() throws Exception {
-<<<<<<< HEAD
-		Assert.notNull(unmarshaller, "The Unmarshaller must not be null.");
-=======
 		Assert.notNull(eventReaderDeserializer, "The FragmentDeserializer must not be null.");
->>>>>>> 9cac014d
 		Assert.hasLength(fragmentRootElementName, "The FragmentRootElementName must not be null");
 	}
 
@@ -171,29 +158,16 @@
 	/**
 	 * Move to next fragment and map it to item.
 	 */
-<<<<<<< HEAD
-	protected T doRead() throws Exception {
-		
-=======
 	protected Object doRead() throws Exception {
->>>>>>> 9cac014d
 		if (noInput) {
 			return null;
 		}
 		
-<<<<<<< HEAD
-		T item = null;
-=======
 		Object item = null;
->>>>>>> 9cac014d
 
 		if (moveCursorToNextFragment(fragmentReader)) {
 			fragmentReader.markStartFragment();
-			
-			@SuppressWarnings("unchecked")
-			T mappedFragment = (T) unmarshaller.unmarshal(new StaxSource(fragmentReader));
-			
-			item = mappedFragment;
+			item = eventReaderDeserializer.deserializeFragment(fragmentReader);
 			fragmentReader.markFragmentProcessed();
 		}
 
